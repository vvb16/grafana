import React, { FunctionComponent, PureComponent, useState } from 'react';
import { getBackendSrv } from '../services/backendSrv';
import { IconButton, TextArea } from '@grafana/ui';
import { getGrafanaLiveSrv } from '../services/live';
import { isLiveChannelMessageEvent, LiveChannelScope, renderChatMarkdown } from '@grafana/data';
import { Unsubscribable } from 'rxjs';

export interface ChatProps {
  contentTypeId: number;
  objectId: string;
  actions?: ChatMessageAction[];
}

export interface User {
  id: number;
  name: string;
  login: string;
  email: string;
  avatarUrl: string;
}

export interface Message {
  id: number;
  content: string;
  created: number;
  userId: number;
  user: User;
}

export interface MessagePacket {
  event: string;
  messageCreated: Message;
}

export interface ChatState {
  messages: Message[];
  value: string;
}

export class Chat extends PureComponent<ChatProps, ChatState> {
  // dataSourceSrv = getDataSourceSrv();

  // static defaultProps: Partial<DataSourcePickerProps> = {
  //   autoFocus: false,
  //   openMenuOnFocus: false,
  //   placeholder: 'Select data source',
  // };
  subscription?: Unsubscribable;
  chatBottom?: any;
  chatInput?: any;

  state: ChatState = {
    messages: [],
    value: '',
  };

  constructor(props: ChatProps) {
    super(props);
  }

  async componentDidMount() {
    const resp = await getBackendSrv().post('/api/chats/get-messages/', {
      objectId: this.props.objectId,
      contentTypeId: this.props.contentTypeId,
    });
    console.log(resp);
    this.setState({
      messages: resp.chatMessages,
    });
    this.updateSubscription();
    this.scrollToBottom();
    this.focusInput();
  }

  handleChange = (e: any) => {
    this.setState({ value: e.target.value });
  };

  sendMessage = async () => {
    if (!this.state.value) {
      return;
    }
    await getBackendSrv().post('/api/chats/send-message/', {
      objectId: this.props.objectId,
      contentTypeId: this.props.contentTypeId,
      content: this.state.value,
    });
    this.setState({
      value: '',
    });
  };

  getLiveAddr = () => {
    return {
      scope: LiveChannelScope.Grafana,
      namespace: 'chat', // holds on to the last value
      path: `${this.props.contentTypeId}/${this.props.objectId}`,
    };
  };

  getLiveChannel = () => {
    const live = getGrafanaLiveSrv();
    if (!live) {
      console.error('Grafana live not running, enable "live" feature toggle');
      return undefined;
    }

    const addr = this.getLiveAddr();
    if (!addr) {
      return undefined;
    }
    return live.getStream<MessagePacket>(addr);
  };

  onKeyboardPress = async (e: any) => {
    if (e.key === 'Enter' && e.shiftKey) {
      e.preventDefault();
      let start = e.target.selectionStart,
        end = e.target.selectionEnd;
      this.setState(
        (prevState) => ({ value: prevState.value.substring(0, start) + '\n' + prevState.value.substring(end) }),
        () => {
          this.chatInput.selectionStart = this.chatInput.selectionEnd = start + 1;
        }
      );
    } else if (e.key === 'Enter') {
      e.preventDefault();
    }
  };

  onKeyboardUp = async (e: any) => {
    if (e.key === 'Enter') {
      if (e.shiftKey) {
        return;
      }
      e.preventDefault();
      await this.sendMessage();
    }
  };

  focusInput = () => {
    if (!this.chatInput) {
      return;
    }
    this.chatInput.focus();
  };

  scrollToBottom = () => {
    if (!this.chatBottom) {
      return;
    }
    this.chatBottom.scrollIntoView({ behavior: 'auto' });
  };

  updateSubscription = () => {
    if (this.subscription) {
      this.subscription.unsubscribe();
      this.subscription = undefined;
    }

    const c = this.getLiveChannel();
    if (c) {
      console.log('SUBSCRIBE', c);
      this.subscription = c.subscribe({
        next: (msg) => {
          console.log('Got msg', msg);
          if (isLiveChannelMessageEvent(msg)) {
            const { messageCreated } = msg.message;
            if (messageCreated) {
              this.setState((prevState) => ({
                messages: [...prevState.messages, messageCreated],
              }));
              this.scrollToBottom();
            }
          }
          // } else if (isLiveChannelStatusEvent(msg)) {
          //   const update: Partial<State> = {
          //     status: msg,
          //   };
          //   if (msg.message) {
          //     update.boardData = msg.message;
          //   }
          //   this.setState(update);
          // }
        },
      });
    }
  };

  render() {
    let messageElements;
    if (this.state.messages.length > 0) {
      messageElements = (
        <div style={{ overflow: 'scroll', marginBottom: '10px' }}>
          {this.state.messages.map((msg) => (
            <ChatMessage key={msg.id} message={msg} actions={this.props.actions} />
          ))}
        </div>
      );
    } else {
      messageElements = <div style={{ overflow: 'scroll', marginBottom: '10px' }}>No messages here yet</div>;
    }

    return (
      <div className="chat">
        {messageElements}
        <TextArea
          placeholder="Write a message"
          value={this.state.value}
          onChange={this.handleChange}
          onKeyUp={this.onKeyboardUp}
          onKeyPress={this.onKeyboardPress}
          ref={(el) => {
            this.chatInput = el;
          }}
        />
        <div
          style={{ float: 'left', clear: 'both' }}
          ref={(el) => {
            this.chatBottom = el;
          }}
        />
      </div>
    );
  }
}

interface ChatMessageAction {
  verbal: string;
  action: any;
}

interface ChatMessageProps {
  message: Message;
  actions?: ChatMessageAction[];
}

// const messageContentCss = css`
//   p {
//     margin: 0;
//   }
// `

const ChatMessage: FunctionComponent<ChatMessageProps> = ({
  message,
  actions = [
    { verbal: 'hi', action: console.log },
    { verbal: 'hello', action: console.log },
  ],
}) => {
  let senderColor = '#34BA18';
  let senderName = 'System';
  let avatarUrl = '/public/img/grafana_icon.svg';
  if (message.userId > 0) {
    senderColor = '#19a2e7';
    senderName = message.user.login;
    avatarUrl = message.user.avatarUrl;
  }
  const timeColor = '#898989';
  const timeFormatted = new Date(message.created * 1000).toLocaleTimeString();
  const markdownContent = renderChatMarkdown(message.content);

  const [actionMenuExpanded, setActionMenuExpanded] = useState(false);
  const [showActionIcon, setShowActionIcon] = useState(false);

  return (
    <div
      onMouseEnter={() => {
        setShowActionIcon(true);
      }}
      onMouseLeave={() => {
        setShowActionIcon(false);
      }}
      style={{ paddingTop: '3px', paddingBottom: '3px', wordBreak: 'break-word' }}
    >
      <div style={{ float: 'left', paddingTop: '6px', marginRight: '10px' }}>
        <img src={avatarUrl} alt="" style={{ width: '30px', height: '30px' }} />
      </div>
      <div style={{ position: 'relative' }}>
        <div>
          <span style={{ color: senderColor }}>{senderName}</span>
          &nbsp;
          <span style={{ color: timeColor }}>{timeFormatted}</span>
        </div>
        <div>
          <div className="chat-message-content" dangerouslySetInnerHTML={{ __html: markdownContent }} />
        </div>
        {(showActionIcon || actionMenuExpanded) && (
          <IconButton
            name="rocket"
            size="xs"
            onClick={() => {
              if (actionMenuExpanded) {
                setActionMenuExpanded(false);
              } else {
                setActionMenuExpanded(true);
              }
            }}
            className="chat-message-menu-button"
          />
        )}
      </div>
      {actionMenuExpanded && (
        <div>
          {actions.map((action, idx) => (
            <ChatMessageMenuItem key={idx} action={action} message={message} />
          ))}
        </div>
      )}
      <div style={{ clear: 'both' }}></div>
    </div>
  );
};

interface ChatMessageMenuItemProps {
  action: ChatMessageAction;
  message: Message;
}

<<<<<<< HEAD
const ChatMessageMenuItem: FunctionComponent<ChatMessageMenuItemProps> = ({ action }) => {
  return <div>{action.verbal}</div>;
};
=======
const ChatMessageMenuItem: FunctionComponent<ChatMessageMenuItemProps> = ({ action, message }) => {
  return (
    <div
      onClick={() => {
        action.action(message.content);
      }}
    >
      {action.verbal}
    </div>
  );
};

const getStyles = (theme: GrafanaTheme2) =>
  css`
    position: absolute;
    right: ${theme.spacing(0.5)};
    top: ${theme.spacing(1)};
  `;
>>>>>>> 722e2c28
<|MERGE_RESOLUTION|>--- conflicted
+++ resolved
@@ -317,11 +317,6 @@
   message: Message;
 }
 
-<<<<<<< HEAD
-const ChatMessageMenuItem: FunctionComponent<ChatMessageMenuItemProps> = ({ action }) => {
-  return <div>{action.verbal}</div>;
-};
-=======
 const ChatMessageMenuItem: FunctionComponent<ChatMessageMenuItemProps> = ({ action, message }) => {
   return (
     <div
@@ -332,12 +327,4 @@
       {action.verbal}
     </div>
   );
-};
-
-const getStyles = (theme: GrafanaTheme2) =>
-  css`
-    position: absolute;
-    right: ${theme.spacing(0.5)};
-    top: ${theme.spacing(1)};
-  `;
->>>>>>> 722e2c28
+};