--- conflicted
+++ resolved
@@ -37,9 +37,6 @@
   showFeatureFlagsInUI?: boolean;
   disable_http_request_histogram?: boolean;
   validatedQueries?: boolean;
-<<<<<<< HEAD
   lokiLive?: boolean;
-=======
   featureHighlights?: boolean;
->>>>>>> 01d961c8
 }