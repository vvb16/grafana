--- conflicted
+++ resolved
@@ -71,13 +71,9 @@
 declare module 'd3' {
   var d3: any;
   export default d3;
-<<<<<<< HEAD
 }
 
 declare module 'gridstack' {
   var gridstack: any;
   export default gridstack;
-}
-=======
-}
->>>>>>> c7ca4830
+}