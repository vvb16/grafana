import {
  ArrayDataFrame,
  ArrayVector,
  DataFrame,
  DataLink,
  DataTopic,
  Field,
  FieldType,
  formatLabels,
  getDisplayProcessor,
  Labels,
  MutableField,
  ScopedVars,
  TIME_SERIES_TIME_FIELD_NAME,
  TIME_SERIES_VALUE_FIELD_NAME,
  DataQueryResponse,
  DataQueryRequest,
  PreferredVisualisationType,
  CoreApp,
  renderLabelsTemplate,
} from '@grafana/data';
import { FetchResponse, getDataSourceSrv, getTemplateSrv } from '@grafana/runtime';
import { partition, groupBy } from 'lodash';
import { descending, deviation } from 'd3';
import {
  ExemplarTraceIdDestination,
  isExemplarData,
  isMatrixData,
  MatrixOrVectorResult,
  PromDataSuccessResponse,
  PromMetric,
  PromQuery,
  PromQueryRequest,
  PromValue,
  TransformOptions,
} from './types';
import { renderLegendFormat } from './legend';

const POSITIVE_INFINITY_SAMPLE_VALUE = '+Inf';
const NEGATIVE_INFINITY_SAMPLE_VALUE = '-Inf';

interface TimeAndValue {
  [TIME_SERIES_TIME_FIELD_NAME]: number;
  [TIME_SERIES_VALUE_FIELD_NAME]: number;
}

const isTableResult = (dataFrame: DataFrame, options: DataQueryRequest<PromQuery>): boolean => {
  // We want to process instant results in Explore as table
  if ((options.app === CoreApp.Explore && dataFrame.meta?.custom?.resultType) === 'vector') {
    return true;
  }

  // We want to process all dataFrames with target.format === 'table' as table
  const target = options.targets.find((target) => target.refId === dataFrame.refId);
  return target?.format === 'table';
};

const isHeatmapResult = (dataFrame: DataFrame, options: DataQueryRequest<PromQuery>): boolean => {
  const target = options.targets.find((target) => target.refId === dataFrame.refId);
  return target?.format === 'heatmap';
};

// V2 result trasnformer used to transform query results from queries that were run trough prometheus backend
export function transformV2(
  response: DataQueryResponse,
  request: DataQueryRequest<PromQuery>,
  options: { exemplarTraceIdDestinations?: ExemplarTraceIdDestination[] }
) {
  const [tableFrames, framesWithoutTable] = partition<DataFrame>(response.data, (df) => isTableResult(df, request));
  const processedTableFrames = transformDFToTable(tableFrames);

  const [heatmapResults, framesWithoutTableAndHeatmaps] = partition<DataFrame>(framesWithoutTable, (df) =>
    isHeatmapResult(df, request)
  );
  const processedHeatmapFrames = transformToHistogramOverTime(heatmapResults.sort(sortSeriesByLabel));

  const [exemplarFrames, framesWithoutTableHeatmapsAndExemplars] = partition<DataFrame>(
    framesWithoutTableAndHeatmaps,
    (df) => df.meta?.custom?.resultType === 'exemplar'
  );

  // EXEMPLAR FRAMES: We enrich exemplar frames with data links and add dataTopic meta info
  const { exemplarTraceIdDestinations: destinations } = options;
  const processedExemplarFrames = exemplarFrames.map((dataFrame) => {
    if (destinations?.length) {
      for (const exemplarTraceIdDestination of destinations) {
        const traceIDField = dataFrame.fields.find((field) => field.name === exemplarTraceIdDestination.name);
        if (traceIDField) {
          const links = getDataLinks(exemplarTraceIdDestination);
          traceIDField.config.links = traceIDField.config.links?.length
            ? [...traceIDField.config.links, ...links]
            : links;
        }
      }
    }

    return { ...dataFrame, meta: { ...dataFrame.meta, dataTopic: DataTopic.Annotations } };
  });

  // Everything else is processed as time_series result and graph preferredVisualisationType
  const otherFrames = framesWithoutTableHeatmapsAndExemplars.map((dataFrame) => {
    const df = {
      ...dataFrame,
      meta: {
        ...dataFrame.meta,
        preferredVisualisationType: 'graph',
      },
    } as DataFrame;
    return df;
  });

  return {
    ...response,
    data: [...otherFrames, ...processedTableFrames, ...processedHeatmapFrames, ...processedExemplarFrames],
  };
}

export function transformDFToTable(dfs: DataFrame[]): DataFrame[] {
  // If no dataFrames or if 1 dataFrames with no values, return original dataFrame
  if (dfs.length === 0 || (dfs.length === 1 && dfs[0].length === 0)) {
    return dfs;
  }

  // Group results by refId and process dataFrames with the same refId as 1 dataFrame
  const dataFramesByRefId = groupBy(dfs, 'refId');

  const frames = Object.keys(dataFramesByRefId).map((refId) => {
    // Create timeField, valueField and labelFields
    const valueText = getValueText(dfs.length, refId);
    const valueField = getValueField({ data: [], valueName: valueText });
    const timeField = getTimeField([]);
    const labelFields: MutableField[] = [];

    // Fill labelsFields with labels from dataFrames
    dataFramesByRefId[refId].forEach((df) => {
      const frameValueField = df.fields[1];
      const promLabels = frameValueField.labels ?? {};

      Object.keys(promLabels)
        .sort()
        .forEach((label) => {
          // If we don't have label in labelFields, add it
          if (!labelFields.some((l) => l.name === label)) {
            const numberField = label === 'le';
            labelFields.push({
              name: label,
              config: { filterable: true },
              type: numberField ? FieldType.number : FieldType.string,
              values: new ArrayVector(),
            });
          }
        });
    });

    // Fill valueField, timeField and labelFields with values
    dataFramesByRefId[refId].forEach((df) => {
      df.fields[0].values.toArray().forEach((value) => timeField.values.add(value));
      df.fields[1].values.toArray().forEach((value) => {
        valueField.values.add(parseSampleValue(value));
        const labelsForField = df.fields[1].labels ?? {};
        labelFields.forEach((field) => field.values.add(getLabelValue(labelsForField, field.name)));
      });
    });

    const fields = [timeField, ...labelFields, valueField];
    return {
      refId,
      fields,
      meta: { ...dfs[0].meta, preferredVisualisationType: 'table' as PreferredVisualisationType },
      length: timeField.values.length,
    };
  });
  return frames;
}

function getValueText(responseLength: number, refId = '') {
  return responseLength > 1 ? `Value #${refId}` : 'Value';
}

export function transform(
  response: FetchResponse<PromDataSuccessResponse>,
  transformOptions: {
    query: PromQueryRequest;
    exemplarTraceIdDestinations?: ExemplarTraceIdDestination[];
    target: PromQuery;
    responseListLength: number;
    scopedVars?: ScopedVars;
  }
) {
  // Create options object from transformOptions
  const options: TransformOptions = {
    format: transformOptions.target.format,
    step: transformOptions.query.step,
    legendFormat: transformOptions.target.legendFormat,
    start: transformOptions.query.start,
    end: transformOptions.query.end,
    query: transformOptions.query.expr,
    responseListLength: transformOptions.responseListLength,
    scopedVars: transformOptions.scopedVars,
    refId: transformOptions.target.refId,
    valueWithRefId: transformOptions.target.valueWithRefId,
    meta: {
      // Fix for showing of Prometheus results in Explore table
      preferredVisualisationType: transformOptions.query.instant ? 'table' : 'graph',
    },
  };
  const prometheusResult = response.data.data;

  if (isExemplarData(prometheusResult)) {
    const events: TimeAndValue[] = [];
    prometheusResult.forEach((exemplarData) => {
      const data = exemplarData.exemplars.map((exemplar) => {
        return {
          [TIME_SERIES_TIME_FIELD_NAME]: exemplar.timestamp * 1000,
          [TIME_SERIES_VALUE_FIELD_NAME]: exemplar.value,
          ...exemplar.labels,
          ...exemplarData.seriesLabels,
        };
      });
      events.push(...data);
    });

    // Grouping exemplars by step
    const sampledExemplars = sampleExemplars(events, options);

    const dataFrame = new ArrayDataFrame(sampledExemplars);
    dataFrame.meta = { dataTopic: DataTopic.Annotations };

    // Add data links if configured
    if (transformOptions.exemplarTraceIdDestinations?.length) {
      for (const exemplarTraceIdDestination of transformOptions.exemplarTraceIdDestinations) {
        const traceIDField = dataFrame.fields.find((field) => field.name === exemplarTraceIdDestination.name);
        if (traceIDField) {
          const links = getDataLinks(exemplarTraceIdDestination);
          traceIDField.config.links = traceIDField.config.links?.length
            ? [...traceIDField.config.links, ...links]
            : links;
        }
      }
    }
    return [dataFrame];
  }

  if (!prometheusResult?.result) {
    return [];
  }

  // Return early if result type is scalar
  if (prometheusResult.resultType === 'scalar') {
    return [
      {
        meta: options.meta,
        refId: options.refId,
        length: 1,
        fields: [getTimeField([prometheusResult.result]), getValueField({ data: [prometheusResult.result] })],
      },
    ];
  }

  // Return early again if the format is table, this needs special transformation.
  if (options.format === 'table') {
    const tableData = transformMetricDataToTable(prometheusResult.result, options);
    return [tableData];
  }

  // Process matrix and vector results to DataFrame
  const dataFrame: DataFrame[] = [];
  prometheusResult.result.forEach((data: MatrixOrVectorResult) => dataFrame.push(transformToDataFrame(data, options)));

  // When format is heatmap use the already created data frames and transform it more
  if (options.format === 'heatmap') {
    dataFrame.sort(sortSeriesByLabel);
    const seriesList = transformToHistogramOverTime(dataFrame);
    return seriesList;
  }

  // Return matrix or vector result as DataFrame[]
  return dataFrame;
}

function getDataLinks(options: ExemplarTraceIdDestination): DataLink[] {
  const dataLinks: DataLink[] = [];

  if (options.datasourceUid) {
    const dataSourceSrv = getDataSourceSrv();
    const dsSettings = dataSourceSrv.getInstanceSettings(options.datasourceUid);

    dataLinks.push({
      title: `Query with ${dsSettings?.name}`,
      url: '',
      internal: {
        query: { query: '${__value.raw}', queryType: 'traceId' },
        datasourceUid: options.datasourceUid,
        datasourceName: dsSettings?.name ?? 'Data source not found',
      },
    });
  }

  if (options.url) {
    dataLinks.push({
      title: `Go to ${options.url}`,
      url: options.url,
      targetBlank: true,
    });
  }
  return dataLinks;
}

/**
 * Reduce the density of the exemplars by making sure that the highest value exemplar is included
 * and then only the ones that are 2 times the standard deviation of the all the values.
 * This makes sure not to show too many dots near each other.
 */
function sampleExemplars(events: TimeAndValue[], options: TransformOptions) {
  const step = options.step || 15;
  const bucketedExemplars: { [ts: string]: TimeAndValue[] } = {};
  const values: number[] = [];
  for (const exemplar of events) {
    // Align exemplar timestamp to nearest step second
    const alignedTs = String(Math.floor(exemplar[TIME_SERIES_TIME_FIELD_NAME] / 1000 / step) * step * 1000);
    if (!bucketedExemplars[alignedTs]) {
      // New bucket found
      bucketedExemplars[alignedTs] = [];
    }
    bucketedExemplars[alignedTs].push(exemplar);
    values.push(exemplar[TIME_SERIES_VALUE_FIELD_NAME]);
  }

  // Getting exemplars from each bucket
  const standardDeviation = deviation(values);
  const sampledBuckets = Object.keys(bucketedExemplars).sort();
  const sampledExemplars = [];
  for (const ts of sampledBuckets) {
    const exemplarsInBucket = bucketedExemplars[ts];
    if (exemplarsInBucket.length === 1) {
      sampledExemplars.push(exemplarsInBucket[0]);
    } else {
      // Choose which values to sample
      const bucketValues = exemplarsInBucket.map((ex) => ex[TIME_SERIES_VALUE_FIELD_NAME]).sort(descending);
      const sampledBucketValues = bucketValues.reduce((acc: number[], curr) => {
        if (acc.length === 0) {
          // First value is max and is always added
          acc.push(curr);
        } else {
          // Then take values only when at least 2 standard deviation distance to previously taken value
          const prev = acc[acc.length - 1];
          if (standardDeviation && prev - curr >= 2 * standardDeviation) {
            acc.push(curr);
          }
        }
        return acc;
      }, []);
      // Find the exemplars for the sampled values
      sampledExemplars.push(
        ...sampledBucketValues.map(
          (value) => exemplarsInBucket.find((ex) => ex[TIME_SERIES_VALUE_FIELD_NAME] === value)!
        )
      );
    }
  }
  return sampledExemplars;
}

/**
 * Transforms matrix and vector result from Prometheus result to DataFrame
 */
function transformToDataFrame(data: MatrixOrVectorResult, options: TransformOptions): DataFrame {
  const { name, labels } = createLabelInfo(data.metric, options);

  const fields: Field[] = [];

  if (isMatrixData(data)) {
    const stepMs = options.step ? options.step * 1000 : NaN;
    let baseTimestamp = options.start * 1000;
    const dps: PromValue[] = [];

    for (const value of data.values) {
      let dpValue: number | null = parseSampleValue(value[1]);

      if (isNaN(dpValue)) {
        dpValue = null;
      }

      const timestamp = value[0] * 1000;
      for (let t = baseTimestamp; t < timestamp; t += stepMs) {
        dps.push([t, null]);
      }
      baseTimestamp = timestamp + stepMs;
      dps.push([timestamp, dpValue]);
    }

    const endTimestamp = options.end * 1000;
    for (let t = baseTimestamp; t <= endTimestamp; t += stepMs) {
      dps.push([t, null]);
    }
    fields.push(getTimeField(dps, true));
    fields.push(getValueField({ data: dps, parseValue: false, labels, displayNameFromDS: name }));
  } else {
    fields.push(getTimeField([data.value]));
    fields.push(getValueField({ data: [data.value], labels, displayNameFromDS: name }));
  }

  return {
    meta: options.meta,
    refId: options.refId,
    length: fields[0].values.length,
    fields,
    name,
  };
}

function transformMetricDataToTable(md: MatrixOrVectorResult[], options: TransformOptions): DataFrame {
  if (!md || md.length === 0) {
    return {
      meta: options.meta,
      refId: options.refId,
      length: 0,
      fields: [],
    };
  }

  const valueText = options.responseListLength > 1 || options.valueWithRefId ? `Value #${options.refId}` : 'Value';

  const timeField = getTimeField([]);
  const metricFields = Object.keys(md.reduce((acc, series) => ({ ...acc, ...series.metric }), {}))
    .sort()
    .map((label) => {
      // Labels have string field type, otherwise table tries to figure out the type which can result in unexpected results
      // Only "le" label has a number field type
      const numberField = label === 'le';
      return {
        name: label,
        config: { filterable: true },
        type: numberField ? FieldType.number : FieldType.string,
        values: new ArrayVector(),
      };
    });
  const valueField = getValueField({ data: [], valueName: valueText });

  md.forEach((d) => {
    if (isMatrixData(d)) {
      d.values.forEach((val) => {
        timeField.values.add(val[0] * 1000);
        metricFields.forEach((metricField) => metricField.values.add(getLabelValue(d.metric, metricField.name)));
        valueField.values.add(parseSampleValue(val[1]));
      });
    } else {
      timeField.values.add(d.value[0] * 1000);
      metricFields.forEach((metricField) => metricField.values.add(getLabelValue(d.metric, metricField.name)));
      valueField.values.add(parseSampleValue(d.value[1]));
    }
  });

  return {
    meta: options.meta,
    refId: options.refId,
    length: timeField.values.length,
    fields: [timeField, ...metricFields, valueField],
  };
}

function getLabelValue(metric: PromMetric, label: string): string | number {
  if (metric.hasOwnProperty(label)) {
    if (label === 'le') {
      return parseSampleValue(metric[label]);
    }
    return metric[label];
  }
  return '';
}

function getTimeField(data: PromValue[], isMs = false): MutableField {
  return {
    name: TIME_SERIES_TIME_FIELD_NAME,
    type: FieldType.time,
    config: {},
    values: new ArrayVector<number>(data.map((val) => (isMs ? val[0] : val[0] * 1000))),
  };
}
type ValueFieldOptions = {
  data: PromValue[];
  valueName?: string;
  parseValue?: boolean;
  labels?: Labels;
  displayNameFromDS?: string;
};

function getValueField({
  data,
  valueName = TIME_SERIES_VALUE_FIELD_NAME,
  parseValue = true,
  labels,
  displayNameFromDS,
}: ValueFieldOptions): MutableField {
  return {
    name: valueName,
    type: FieldType.number,
    display: getDisplayProcessor(),
    config: {
      displayNameFromDS,
    },
    labels,
    values: new ArrayVector<number | null>(data.map((val) => (parseValue ? parseSampleValue(val[1]) : val[1]))),
  };
}

function createLabelInfo(labels: { [key: string]: string }, options: TransformOptions) {
  if (options?.legendFormat) {
<<<<<<< HEAD
    const title = renderLabelsTemplate(getTemplateSrv().replace(options.legendFormat, options?.scopedVars), labels);
=======
    const title = renderLegendFormat(getTemplateSrv().replace(options.legendFormat, options?.scopedVars), labels);
>>>>>>> f63c2e4b
    return { name: title, labels };
  }

  const { __name__, ...labelsWithoutName } = labels;
  const labelPart = formatLabels(labelsWithoutName);
  let title = `${__name__ ?? ''}${labelPart}`;

  if (!title) {
    title = options.query;
  }

  return { name: title, labels: labelsWithoutName };
}

export function getOriginalMetricName(labelData: { [key: string]: string }) {
  const metricName = labelData.__name__ || '';
  delete labelData.__name__;
  const labelPart = Object.entries(labelData)
    .map((label) => `${label[0]}="${label[1]}"`)
    .join(',');
  return `${metricName}{${labelPart}}`;
}

function transformToHistogramOverTime(seriesList: DataFrame[]) {
  /*      t1 = timestamp1, t2 = timestamp2 etc.
            t1  t2  t3          t1  t2  t3
    le10    10  10  0     =>    10  10  0
    le20    20  10  30    =>    10  0   30
    le30    30  10  35    =>    10  0   5
    */
  for (let i = seriesList.length - 1; i > 0; i--) {
    const topSeries = seriesList[i].fields.find((s) => s.name === TIME_SERIES_VALUE_FIELD_NAME);
    const bottomSeries = seriesList[i - 1].fields.find((s) => s.name === TIME_SERIES_VALUE_FIELD_NAME);
    if (!topSeries || !bottomSeries) {
      throw new Error('Prometheus heatmap transform error: data should be a time series');
    }

    for (let j = 0; j < topSeries.values.length; j++) {
      const bottomPoint = bottomSeries.values.get(j) || [0];
      topSeries.values.toArray()[j] -= bottomPoint;
    }
  }

  return seriesList;
}

function sortSeriesByLabel(s1: DataFrame, s2: DataFrame): number {
  let le1, le2;

  try {
    // fail if not integer. might happen with bad queries
    le1 = parseSampleValue(s1.name ?? '');
    le2 = parseSampleValue(s2.name ?? '');
  } catch (err) {
    console.error(err);
    return 0;
  }

  if (le1 > le2) {
    return 1;
  }

  if (le1 < le2) {
    return -1;
  }

  return 0;
}

function parseSampleValue(value: string): number {
  switch (value) {
    case POSITIVE_INFINITY_SAMPLE_VALUE:
      return Number.POSITIVE_INFINITY;
    case NEGATIVE_INFINITY_SAMPLE_VALUE:
      return Number.NEGATIVE_INFINITY;
    default:
      return parseFloat(value);
  }
}<|MERGE_RESOLUTION|>--- conflicted
+++ resolved
@@ -17,7 +17,6 @@
   DataQueryRequest,
   PreferredVisualisationType,
   CoreApp,
-  renderLabelsTemplate,
 } from '@grafana/data';
 import { FetchResponse, getDataSourceSrv, getTemplateSrv } from '@grafana/runtime';
 import { partition, groupBy } from 'lodash';
@@ -506,11 +505,7 @@
 
 function createLabelInfo(labels: { [key: string]: string }, options: TransformOptions) {
   if (options?.legendFormat) {
-<<<<<<< HEAD
-    const title = renderLabelsTemplate(getTemplateSrv().replace(options.legendFormat, options?.scopedVars), labels);
-=======
     const title = renderLegendFormat(getTemplateSrv().replace(options.legendFormat, options?.scopedVars), labels);
->>>>>>> f63c2e4b
     return { name: title, labels };
   }
 
