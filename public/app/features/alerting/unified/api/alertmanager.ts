--- conflicted
+++ resolved
@@ -13,12 +13,7 @@
   TestReceiversAlert,
   TestReceiversPayload,
   TestReceiversResult,
-<<<<<<< HEAD
-  TestReceiversAlert,
-  ExternalAlertmanagersResponse,
   ExternalAlertmanagerConfig,
-=======
->>>>>>> f016e19d
 } from 'app/plugins/datasource/alertmanager/types';
 import { lastValueFrom } from 'rxjs';
 import { getDatasourceAPIId, GRAFANA_RULES_SOURCE_NAME } from '../utils/datasource';
