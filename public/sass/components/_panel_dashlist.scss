<<<<<<< HEAD
=======

.dashlist-section-header {
  margin-bottom: $spacer;
  color: $text-color-weak;
}

.dashlist-section {
  margin-bottom: $spacer;
}
>>>>>>> 6ce934f1

.dashlist-link {
  display: block;
  margin: 5px;
  padding: 7px;
  background-color: $tight-form-bg;
  .fa {
    float: right;
    padding-top: 3px;
  }
  .fa-star {
    color: $orange;
  }

  &:hover {
    background-color: $tight-form-func-bg;
  }
}<|MERGE_RESOLUTION|>--- conflicted
+++ resolved
@@ -1,6 +1,3 @@
-<<<<<<< HEAD
-=======
-
 .dashlist-section-header {
   margin-bottom: $spacer;
   color: $text-color-weak;
@@ -9,7 +6,6 @@
 .dashlist-section {
   margin-bottom: $spacer;
 }
->>>>>>> 6ce934f1
 
 .dashlist-link {
   display: block;
