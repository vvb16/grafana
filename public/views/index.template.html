<!DOCTYPE html>
<html lang="en">

<head>
  <meta charset="utf-8">
  <meta http-equiv="X-UA-Compatible" content="IE=edge,chrome=1">
  <meta name="viewport" content="width=device-width">
  <meta name="theme-color" content="#000">

  <title>Grafana</title>

  <base href="[[.AppSubUrl]]/" />

  <link rel="stylesheet" href="public/build/grafana.[[ .Theme ]].css?v[[ .BuildVersion ]]">

  <link rel="icon" type="image/png" href="public/img/fav32.png">
  <link rel="mask-icon" href="public/img/grafana_mask_icon.svg" color="#F05A28">

</head>

<body ng-cloak class="theme-[[ .Theme ]]">
  <grafana-app class="grafana-app">

    <sidemenu class="sidemenu"></sidemenu>

<<<<<<< HEAD
			<div  class="main-view" ng-view>
        <!-- <footer class="footer"> -->
        <!--   <div class="row text&#45;center"> -->
        <!--     <ul> -->
        <!--       <li> -->
        <!--         <a href="http://docs.grafana.org" target="_blank"> -->
        <!--           <i class="fa fa&#45;file&#45;code&#45;o"></i> -->
        <!--           Docs -->
        <!--         </a> -->
        <!--       </li> -->
        <!--       <li> -->
        <!--         <a href="https://grafana.com/services/support" target="_blank"> -->
        <!--           <i class="fa fa&#45;support"></i> -->
        <!--           Support Plans -->
        <!--         </a> -->
        <!--       </li> -->
        <!--       <li> -->
        <!--         <a href="https://community.grafana.com/" target="_blank"> -->
        <!--           <i class="fa fa&#45;comments&#45;o"></i> -->
        <!--           Community -->
        <!--         </a> -->
        <!--       </li> -->
        <!--       <li> -->
        <!--         <a href="https://grafana.com" target="_blank">Grafana</a> -->
        <!--         <span>v[[.BuildVersion]] (commit: [[.BuildCommit]])</span> -->
        <!--       </li> -->
        <!--       [[if .NewGrafanaVersionExists]] -->
        <!--       <li> -->
        <!--         <a href="https://grafana.com/get" target="_blank" bs&#45;tooltip="'[[.NewGrafanaVersion]]'"> -->
        <!--           New version available! -->
        <!--         </a> -->
        <!--       </li> -->
        <!--       [[end]] -->
        <!--     </ul> -->
        <!--   </div> -->
        <!-- </footer> -->
=======
    <div class="page-alert-list">
      <div ng-repeat='alert in dashAlerts.list' class="alert-{{alert.severity}} alert">
        <div class="alert-icon">
          <i class="{{alert.icon}}"></i>
        </div>
        <div class="alert-body">
          <div class="alert-title">{{alert.title}}</div>
          <div class="alert-text" ng-bind='alert.text'></div>
        </div>
        <button type="button" class="alert-close" ng-click="dashAlerts.clear(alert)">
          <i class="fa fa fa-remove"></i>
        </button>
      </div>
    </div>

    <div class="main-view">
      <div class="scroll-canvas" grafana-scrollbar>
        <div ng-view></div>

        <footer class="footer">
          <div class="text-center">
            <ul>
              <li>
                <a href="http://docs.grafana.org" target="_blank">
                  <i class="fa fa-file-code-o"></i>
                  Docs
                </a>
              </li>
              <li>
                <a href="https://grafana.com/services/support" target="_blank">
                  <i class="fa fa-support"></i>
                  Support Plans
                </a>
              </li>
              <li>
                <a href="https://community.grafana.com/" target="_blank">
                  <i class="fa fa-comments-o"></i>
                  Community
                </a>
              </li>
              <li>
                <a href="https://grafana.com" target="_blank">Grafana</a>
                <span>v[[.BuildVersion]] (commit: [[.BuildCommit]])</span>
              </li>
              [[if .NewGrafanaVersionExists]]
              <li>
                <a href="https://grafana.com/get" target="_blank" bs-tooltip="'[[.NewGrafanaVersion]]'">
                  New version available!
                </a>
              </li>
              [[end]]
            </ul>
          </div>
        </footer>
>>>>>>> 502171ff
      </div>
    </div>
  </grafana-app>

  <script>
    window.grafanaBootData = {
      user: [[.User]],
      settings: [[.Settings]],
      navTree: [[.NavTree]]
    };
  </script> [[if .GoogleTagManagerId]]
  <script>
    dataLayer = [{
      'IsSignedIn': '[[.User.IsSignedIn]]',
      'Email': '[[.User.Email]]',
      'Name': '[[.User.Name]]',
      'UserId': '[[.User.Id]]',
      'OrgId': '[[.User.OrgId]]',
      'OrgName': '[[.User.OrgName]]',
    }];
  </script>
  <!-- Google Tag Manager -->
  <noscript>
    <iframe src="//www.googletagmanager.com/ns.html?id=[[.GoogleTagManagerId]]" height="0" width="0" style="display:none;visibility:hidden"></iframe>
  </noscript>
  <script>(function (w, d, s, l, i) {
    w[l] = w[l] || []; w[l].push({ 'gtm.start': new Date().getTime(), event: 'gtm.js' }); var f = d.getElementsByTagName(s)[0],
      j = d.createElement(s), dl = l != 'dataLayer' ? '&l=' + l : ''; j.async = true; j.src = '//www.googletagmanager.com/gtm.js?id=' + i + dl; f.parentNode.insertBefore(j, f);
    })(window, document, 'script', 'dataLayer', '[[.GoogleTagManagerId]]');</script>
  <!-- End Google Tag Manager -->
  [[end]]

</body>

</html><|MERGE_RESOLUTION|>--- conflicted
+++ resolved
@@ -23,44 +23,6 @@
 
     <sidemenu class="sidemenu"></sidemenu>
 
-<<<<<<< HEAD
-			<div  class="main-view" ng-view>
-        <!-- <footer class="footer"> -->
-        <!--   <div class="row text&#45;center"> -->
-        <!--     <ul> -->
-        <!--       <li> -->
-        <!--         <a href="http://docs.grafana.org" target="_blank"> -->
-        <!--           <i class="fa fa&#45;file&#45;code&#45;o"></i> -->
-        <!--           Docs -->
-        <!--         </a> -->
-        <!--       </li> -->
-        <!--       <li> -->
-        <!--         <a href="https://grafana.com/services/support" target="_blank"> -->
-        <!--           <i class="fa fa&#45;support"></i> -->
-        <!--           Support Plans -->
-        <!--         </a> -->
-        <!--       </li> -->
-        <!--       <li> -->
-        <!--         <a href="https://community.grafana.com/" target="_blank"> -->
-        <!--           <i class="fa fa&#45;comments&#45;o"></i> -->
-        <!--           Community -->
-        <!--         </a> -->
-        <!--       </li> -->
-        <!--       <li> -->
-        <!--         <a href="https://grafana.com" target="_blank">Grafana</a> -->
-        <!--         <span>v[[.BuildVersion]] (commit: [[.BuildCommit]])</span> -->
-        <!--       </li> -->
-        <!--       [[if .NewGrafanaVersionExists]] -->
-        <!--       <li> -->
-        <!--         <a href="https://grafana.com/get" target="_blank" bs&#45;tooltip="'[[.NewGrafanaVersion]]'"> -->
-        <!--           New version available! -->
-        <!--         </a> -->
-        <!--       </li> -->
-        <!--       [[end]] -->
-        <!--     </ul> -->
-        <!--   </div> -->
-        <!-- </footer> -->
-=======
     <div class="page-alert-list">
       <div ng-repeat='alert in dashAlerts.list' class="alert-{{alert.severity}} alert">
         <div class="alert-icon">
@@ -115,7 +77,6 @@
             </ul>
           </div>
         </footer>
->>>>>>> 502171ff
       </div>
     </div>
   </grafana-app>
