package social

import (
	"net/http"
	"testing"
	"time"

	"github.com/grafana/grafana/pkg/infra/log"
	"github.com/grafana/grafana/pkg/models"
	"github.com/stretchr/testify/assert"
	"github.com/stretchr/testify/require"
	"golang.org/x/oauth2"
	"gopkg.in/square/go-jose.v2"
	"gopkg.in/square/go-jose.v2/jwt"
)

func TestSocialAzureAD_UserInfo(t *testing.T) {
	type fields struct {
<<<<<<< HEAD
		allowedGroups []string
=======
		SocialBase        *SocialBase
		allowedGroups     []string
		autoAssignOrgRole string
>>>>>>> 09bb8900
	}
	type args struct {
		client *http.Client
	}

	tests := []struct {
		name                     string
		fields                   fields
		claims                   *azureClaims
		args                     args
		settingAutoAssignOrgRole string
		want                     *BasicUserInfo
		wantErr                  bool
	}{
		{
			name: "Email in email claim",
			claims: &azureClaims{
				Email:             "me@example.com",
				PreferredUsername: "",
				Roles:             []string{},
				Name:              "My Name",
				ID:                "1234",
			},
			fields: fields{
				autoAssignOrgRole: "Viewer",
			},
			want: &BasicUserInfo{
				Id:      "1234",
				Name:    "My Name",
				Email:   "me@example.com",
				Login:   "me@example.com",
				Company: "",
				OrgMemberships: map[int64]models.RoleType{
					1: models.ROLE_VIEWER,
				},
				Groups: []string{},
			},
		},
		{
			name: "No email",
			claims: &azureClaims{
				Email:             "",
				PreferredUsername: "",
				Roles:             []string{},
				Name:              "My Name",
				ID:                "1234",
			},
			want:    nil,
			wantErr: true,
		},
		{
			name:    "No id token",
			claims:  nil,
			want:    nil,
			wantErr: true,
		},
		{
			name: "Email in preferred_username claim",
			claims: &azureClaims{
				Email:             "",
				PreferredUsername: "me@example.com",
				Roles:             []string{},
				Name:              "My Name",
				ID:                "1234",
			},
			fields: fields{
				autoAssignOrgRole: "Viewer",
			},
			want: &BasicUserInfo{
				Id:      "1234",
				Name:    "My Name",
				Email:   "me@example.com",
				Login:   "me@example.com",
				Company: "",
				OrgMemberships: map[int64]models.RoleType{
					1: models.ROLE_VIEWER,
				},
				Groups: []string{},
			},
		},
		{
			name: "Admin role",
			claims: &azureClaims{
				Email:             "me@example.com",
				PreferredUsername: "",
				Roles:             []string{"Admin"},
				Name:              "My Name",
				ID:                "1234",
			},
			want: &BasicUserInfo{
				Id:      "1234",
				Name:    "My Name",
				Email:   "me@example.com",
				Login:   "me@example.com",
				Company: "",
				OrgMemberships: map[int64]models.RoleType{
					1: models.ROLE_ADMIN,
				},
				Groups: []string{},
			},
		},
		{
			name: "Lowercase Admin role",
			claims: &azureClaims{
				Email:             "me@example.com",
				PreferredUsername: "",
				Roles:             []string{"admin"},
				Name:              "My Name",
				ID:                "1234",
			},
			want: &BasicUserInfo{
				Id:      "1234",
				Name:    "My Name",
				Email:   "me@example.com",
				Login:   "me@example.com",
				Company: "",
				OrgMemberships: map[int64]models.RoleType{
					1: models.ROLE_ADMIN,
				},
				Groups: []string{},
			},
		},
		{
			name: "Only other roles",
			claims: &azureClaims{
				Email:             "me@example.com",
				PreferredUsername: "",
				Roles:             []string{"AppAdmin"},
				Name:              "My Name",
				ID:                "1234",
			},
			want: &BasicUserInfo{
				Id:      "1234",
				Name:    "My Name",
				Email:   "me@example.com",
				Login:   "me@example.com",
				Company: "",
				OrgMemberships: map[int64]models.RoleType{
					1: models.ROLE_VIEWER,
				},
				Groups: []string{},
			},
		},
		{
			name: "role from env variable",
			claims: &azureClaims{
				Email:             "me@example.com",
				PreferredUsername: "",
				Roles:             []string{},
				Name:              "My Name",
				ID:                "1234",
			},
			fields: fields{
				autoAssignOrgRole: "Editor",
			},
			want: &BasicUserInfo{
				Id:      "1234",
				Name:    "My Name",
				Email:   "me@example.com",
				Login:   "me@example.com",
				Company: "",
				Role:    "Editor",
				Groups:  []string{},
			},
		},
		{
			name: "Editor role",
			claims: &azureClaims{
				Email:             "me@example.com",
				PreferredUsername: "",
				Roles:             []string{"Editor"},
				Name:              "My Name",
				ID:                "1234",
			},
			want: &BasicUserInfo{
				Id:      "1234",
				Name:    "My Name",
				Email:   "me@example.com",
				Login:   "me@example.com",
				Company: "",
				OrgMemberships: map[int64]models.RoleType{
					1: models.ROLE_EDITOR,
				},
				Groups: []string{},
			},
		},
		{
			name: "Admin and Editor roles in claim",
			claims: &azureClaims{
				Email:             "me@example.com",
				PreferredUsername: "",
				Roles:             []string{"Admin", "Editor"},
				Name:              "My Name",
				ID:                "1234",
			},
			want: &BasicUserInfo{
				Id:      "1234",
				Name:    "My Name",
				Email:   "me@example.com",
				Login:   "me@example.com",
				Company: "",
				OrgMemberships: map[int64]models.RoleType{
					1: models.ROLE_ADMIN,
				},
				Groups: []string{},
			},
		},
		{
			name: "Error if user is not a member of allowed_groups",
			fields: fields{
				allowedGroups: []string{"dead-beef"},
			},
			claims: &azureClaims{
				Email:             "me@example.com",
				PreferredUsername: "",
				Roles:             []string{},
				Groups:            []string{"foo", "bar"},
				Name:              "My Name",
				ID:                "1234",
			},
			want:    nil,
			wantErr: true,
		},
		{
			name: "Error if user is a member of allowed_groups",
			fields: fields{
				allowedGroups:     []string{"foo", "bar"},
				autoAssignOrgRole: "Viewer",
			},
			claims: &azureClaims{
				Email:             "me@example.com",
				PreferredUsername: "",
				Roles:             []string{},
				Groups:            []string{"foo"},
				Name:              "My Name",
				ID:                "1234",
			},
			want: &BasicUserInfo{
				Id:      "1234",
				Name:    "My Name",
				Email:   "me@example.com",
				Login:   "me@example.com",
				Company: "",
				OrgMemberships: map[int64]models.RoleType{
					1: models.ROLE_VIEWER,
				},
				Groups: []string{"foo"},
			},
		},
	}
	for _, tt := range tests {
		t.Run(tt.name, func(t *testing.T) {
			s := &SocialAzureAD{
<<<<<<< HEAD
				SocialBase: &SocialBase{
					log: log.New("test"),
				},
				allowedGroups: tt.fields.allowedGroups,
=======
				SocialBase:        tt.fields.SocialBase,
				allowedGroups:     tt.fields.allowedGroups,
				autoAssignOrgRole: tt.fields.autoAssignOrgRole,
>>>>>>> 09bb8900
			}

			key := []byte("secret")
			sig, err := jose.NewSigner(jose.SigningKey{Algorithm: jose.HS256, Key: key}, (&jose.SignerOptions{}).WithType("JWT"))
			require.NoError(t, err)

			cl := jwt.Claims{
				Subject:   "subject",
				Issuer:    "issuer",
				NotBefore: jwt.NewNumericDate(time.Date(2016, 1, 1, 0, 0, 0, 0, time.UTC)),
				Audience:  jwt.Audience{"leela", "fry"},
			}

			var raw string
			if tt.claims != nil {
				raw, err = jwt.Signed(sig).Claims(cl).Claims(tt.claims).CompactSerialize()
				require.NoError(t, err)
			} else {
				raw, err = jwt.Signed(sig).Claims(cl).CompactSerialize()
				require.NoError(t, err)
			}

			token := &oauth2.Token{}
			if tt.claims != nil {
				token = token.WithExtra(map[string]interface{}{"id_token": raw})
			}

			got, err := s.UserInfo(tt.args.client, token)
			if tt.wantErr {
				require.Error(t, err)
			}

			assert.Equal(t, tt.want, got)
		})
	}
}<|MERGE_RESOLUTION|>--- conflicted
+++ resolved
@@ -16,13 +16,8 @@
 
 func TestSocialAzureAD_UserInfo(t *testing.T) {
 	type fields struct {
-<<<<<<< HEAD
-		allowedGroups []string
-=======
-		SocialBase        *SocialBase
 		allowedGroups     []string
 		autoAssignOrgRole string
->>>>>>> 09bb8900
 	}
 	type args struct {
 		client *http.Client
@@ -276,16 +271,11 @@
 	for _, tt := range tests {
 		t.Run(tt.name, func(t *testing.T) {
 			s := &SocialAzureAD{
-<<<<<<< HEAD
 				SocialBase: &SocialBase{
 					log: log.New("test"),
 				},
-				allowedGroups: tt.fields.allowedGroups,
-=======
-				SocialBase:        tt.fields.SocialBase,
 				allowedGroups:     tt.fields.allowedGroups,
 				autoAssignOrgRole: tt.fields.autoAssignOrgRole,
->>>>>>> 09bb8900
 			}
 
 			key := []byte("secret")
