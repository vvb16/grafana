package notifiers

import (
	"context"
	"testing"

	"github.com/grafana/grafana/pkg/services/secrets"

	"github.com/grafana/grafana/pkg/components/simplejson"
	"github.com/grafana/grafana/pkg/models"
	"github.com/stretchr/testify/assert"
	"github.com/stretchr/testify/require"
)

func TestSlackNotifier(t *testing.T) {
	secretsService := secrets.SetupTestService(t)

	t.Run("empty settings should return error", func(t *testing.T) {
		json := `{ }`

		settingsJSON, err := simplejson.NewJson([]byte(json))
		require.NoError(t, err)
		model := &models.AlertNotification{
			Name:     "ops",
			Type:     "slack",
			Settings: settingsJSON,
		}

		_, err = NewSlackNotifier(model, secretsService.GetDecryptedValue)
		assert.EqualError(t, err, "alert validation error: recipient must be specified when using the Slack chat API")
	})

	t.Run("from settings", func(t *testing.T) {
		json := `
				{
          "url": "http://google.com"
				}`

		settingsJSON, err := simplejson.NewJson([]byte(json))
		require.NoError(t, err)
		model := &models.AlertNotification{
			Name:     "ops",
			Type:     "slack",
			Settings: settingsJSON,
		}

		not, err := NewSlackNotifier(model, secretsService.GetDecryptedValue)
		require.NoError(t, err)
		slackNotifier := not.(*SlackNotifier)
		assert.Equal(t, "ops", slackNotifier.Name)
		assert.Equal(t, "slack", slackNotifier.Type)
		assert.Equal(t, "http://google.com", slackNotifier.url.String())
		assert.Empty(t, slackNotifier.recipient)
		assert.Empty(t, slackNotifier.username)
		assert.Empty(t, slackNotifier.iconEmoji)
		assert.Empty(t, slackNotifier.iconURL)
		assert.Empty(t, slackNotifier.mentionUsers)
		assert.Empty(t, slackNotifier.mentionGroups)
		assert.Empty(t, slackNotifier.mentionChannel)
		assert.Empty(t, slackNotifier.token)
	})

	t.Run("from settings with Recipient, Username, IconEmoji, IconUrl, MentionUsers, MentionGroups, MentionChannel, and Token", func(t *testing.T) {
		json := `
                    {
                      "url": "http://google.com",
                      "recipient": "#ds-opentsdb",
                      "username": "Grafana Alerts",
                      "icon_emoji": ":smile:",
                      "icon_url": "https://grafana.com/img/fav32.png",
                      "mentionUsers": "user1, user2",
                      "mentionGroups": "group1, group2",
                      "mentionChannel": "here",
                      "token": "xoxb-XXXXXXXX-XXXXXXXX-XXXXXXXXXX"
                    }`

		settingsJSON, err := simplejson.NewJson([]byte(json))
		require.NoError(t, err)
		model := &models.AlertNotification{
			Name:     "ops",
			Type:     "slack",
			Settings: settingsJSON,
		}

		not, err := NewSlackNotifier(model, secretsService.GetDecryptedValue)
		require.NoError(t, err)
		slackNotifier := not.(*SlackNotifier)
		assert.Equal(t, "ops", slackNotifier.Name)
		assert.Equal(t, "slack", slackNotifier.Type)
		assert.Equal(t, "http://google.com", slackNotifier.url.String())
		assert.Equal(t, "#ds-opentsdb", slackNotifier.recipient)
		assert.Equal(t, "Grafana Alerts", slackNotifier.username)
		assert.Equal(t, ":smile:", slackNotifier.iconEmoji)
		assert.Equal(t, "https://grafana.com/img/fav32.png", slackNotifier.iconURL)
		assert.Equal(t, []string{"user1", "user2"}, slackNotifier.mentionUsers)
		assert.Equal(t, []string{"group1", "group2"}, slackNotifier.mentionGroups)
		assert.Equal(t, "here", slackNotifier.mentionChannel)
		assert.Equal(t, "xoxb-XXXXXXXX-XXXXXXXX-XXXXXXXXXX", slackNotifier.token)
	})

	t.Run("from settings with Recipient, Username, IconEmoji, IconUrl, MentionUsers, MentionGroups, MentionChannel, and Secured Token", func(t *testing.T) {
		json := `
                    {
                      "url": "http://google.com",
                      "recipient": "#ds-opentsdb",
                      "username": "Grafana Alerts",
                      "icon_emoji": ":smile:",
                      "icon_url": "https://grafana.com/img/fav32.png",
                      "mentionUsers": "user1, user2",
                      "mentionGroups": "group1, group2",
                      "mentionChannel": "here",
                      "token": "uenc-XXXXXXXX-XXXXXXXX-XXXXXXXXXX"
                    }`

		settingsJSON, err := simplejson.NewJson([]byte(json))
		require.NoError(t, err)

<<<<<<< HEAD
		securedSettingsJSON, err := secretsService.EncryptJsonData(map[string]string{
			"token": "xenc-XXXXXXXX-XXXXXXXX-XXXXXXXXXX",
		}, secrets.WithoutScope())
=======
		encryptionService := ossencryption.ProvideService()
		securedSettingsJSON, err := encryptionService.EncryptJsonData(
			context.Background(),
			map[string]string{
				"token": "xenc-XXXXXXXX-XXXXXXXX-XXXXXXXXXX",
			}, setting.SecretKey)
>>>>>>> 698ed15f
		require.NoError(t, err)

		model := &models.AlertNotification{
			Name:           "ops",
			Type:           "slack",
			Settings:       settingsJSON,
			SecureSettings: securedSettingsJSON,
		}

		not, err := NewSlackNotifier(model, secretsService.GetDecryptedValue)
		require.NoError(t, err)
		slackNotifier := not.(*SlackNotifier)
		assert.Equal(t, "ops", slackNotifier.Name)
		assert.Equal(t, "slack", slackNotifier.Type)
		assert.Equal(t, "http://google.com", slackNotifier.url.String())
		assert.Equal(t, "#ds-opentsdb", slackNotifier.recipient)
		assert.Equal(t, "Grafana Alerts", slackNotifier.username)
		assert.Equal(t, ":smile:", slackNotifier.iconEmoji)
		assert.Equal(t, "https://grafana.com/img/fav32.png", slackNotifier.iconURL)
		assert.Equal(t, []string{"user1", "user2"}, slackNotifier.mentionUsers)
		assert.Equal(t, []string{"group1", "group2"}, slackNotifier.mentionGroups)
		assert.Equal(t, "here", slackNotifier.mentionChannel)
		assert.Equal(t, "xenc-XXXXXXXX-XXXXXXXX-XXXXXXXXXX", slackNotifier.token)
	})

	t.Run("with channel recipient with spaces should return an error", func(t *testing.T) {
		json := `
                    {
                      "url": "http://google.com",
                      "recipient": "#open tsdb"
                    }`

		settingsJSON, err := simplejson.NewJson([]byte(json))
		require.NoError(t, err)
		model := &models.AlertNotification{
			Name:     "ops",
			Type:     "slack",
			Settings: settingsJSON,
		}

		_, err = NewSlackNotifier(model, secretsService.GetDecryptedValue)
		assert.EqualError(t, err, "alert validation error: recipient on invalid format: \"#open tsdb\"")
	})

	t.Run("with user recipient with spaces should return an error", func(t *testing.T) {
		json := `
                    {
                      "url": "http://google.com",
                      "recipient": "@user name"
                    }`

		settingsJSON, err := simplejson.NewJson([]byte(json))
		require.NoError(t, err)
		model := &models.AlertNotification{
			Name:     "ops",
			Type:     "slack",
			Settings: settingsJSON,
		}

		_, err = NewSlackNotifier(model, secretsService.GetDecryptedValue)
		assert.EqualError(t, err, "alert validation error: recipient on invalid format: \"@user name\"")
	})

	t.Run("with user recipient with uppercase letters should return an error", func(t *testing.T) {
		json := `
                    {
                      "url": "http://google.com",
                      "recipient": "@User"
                    }`

		settingsJSON, err := simplejson.NewJson([]byte(json))
		require.NoError(t, err)
		model := &models.AlertNotification{
			Name:     "ops",
			Type:     "slack",
			Settings: settingsJSON,
		}

		_, err = NewSlackNotifier(model, secretsService.GetDecryptedValue)
		assert.EqualError(t, err, "alert validation error: recipient on invalid format: \"@User\"")
	})

	t.Run("with Slack ID for recipient should work", func(t *testing.T) {
		json := `
                    {
                      "url": "http://google.com",
                      "recipient": "1ABCDE"
                    }`

		settingsJSON, err := simplejson.NewJson([]byte(json))
		require.NoError(t, err)
		model := &models.AlertNotification{
			Name:     "ops",
			Type:     "slack",
			Settings: settingsJSON,
		}

		not, err := NewSlackNotifier(model, secretsService.GetDecryptedValue)
		require.NoError(t, err)
		slackNotifier := not.(*SlackNotifier)
		assert.Equal(t, "1ABCDE", slackNotifier.recipient)
	})
}<|MERGE_RESOLUTION|>--- conflicted
+++ resolved
@@ -4,10 +4,9 @@
 	"context"
 	"testing"
 
-	"github.com/grafana/grafana/pkg/services/secrets"
-
 	"github.com/grafana/grafana/pkg/components/simplejson"
 	"github.com/grafana/grafana/pkg/models"
+	"github.com/grafana/grafana/pkg/services/secrets"
 	"github.com/stretchr/testify/assert"
 	"github.com/stretchr/testify/require"
 )
@@ -115,18 +114,11 @@
 		settingsJSON, err := simplejson.NewJson([]byte(json))
 		require.NoError(t, err)
 
-<<<<<<< HEAD
-		securedSettingsJSON, err := secretsService.EncryptJsonData(map[string]string{
-			"token": "xenc-XXXXXXXX-XXXXXXXX-XXXXXXXXXX",
-		}, secrets.WithoutScope())
-=======
-		encryptionService := ossencryption.ProvideService()
-		securedSettingsJSON, err := encryptionService.EncryptJsonData(
+		securedSettingsJSON, err := secretsService.EncryptJsonData(
 			context.Background(),
 			map[string]string{
 				"token": "xenc-XXXXXXXX-XXXXXXXX-XXXXXXXXXX",
-			}, setting.SecretKey)
->>>>>>> 698ed15f
+			}, secrets.WithoutScope())
 		require.NoError(t, err)
 
 		model := &models.AlertNotification{
