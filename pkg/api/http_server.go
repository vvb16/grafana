package api

import (
	"context"
	"crypto/tls"
	"errors"
	"fmt"
	"net"
	"net/http"
	"os"
	"path"
	"path/filepath"
	"strings"
	"sync"

	"github.com/grafana/grafana/pkg/api/routing"
	httpstatic "github.com/grafana/grafana/pkg/api/static"
	"github.com/grafana/grafana/pkg/bus"
	"github.com/grafana/grafana/pkg/components/simplejson"
	"github.com/grafana/grafana/pkg/infra/localcache"
	"github.com/grafana/grafana/pkg/infra/log"
	"github.com/grafana/grafana/pkg/infra/remotecache"
	"github.com/grafana/grafana/pkg/infra/tracing"
	"github.com/grafana/grafana/pkg/login/social"
	"github.com/grafana/grafana/pkg/middleware"
	"github.com/grafana/grafana/pkg/models"
	"github.com/grafana/grafana/pkg/plugins"
	"github.com/grafana/grafana/pkg/plugins/plugincontext"
	"github.com/grafana/grafana/pkg/services/accesscontrol"
	acmiddleware "github.com/grafana/grafana/pkg/services/accesscontrol/middleware"
	"github.com/grafana/grafana/pkg/services/accesscontrol/resourcepermissions"
	"github.com/grafana/grafana/pkg/services/accesscontrol/resourceservices"
	"github.com/grafana/grafana/pkg/services/alerting"
	"github.com/grafana/grafana/pkg/services/cleanup"
	"github.com/grafana/grafana/pkg/services/contexthandler"
	"github.com/grafana/grafana/pkg/services/dashboards"
	"github.com/grafana/grafana/pkg/services/datasourceproxy"
	"github.com/grafana/grafana/pkg/services/datasources"
	"github.com/grafana/grafana/pkg/services/encryption"
	"github.com/grafana/grafana/pkg/services/featuremgmt"
	"github.com/grafana/grafana/pkg/services/hooks"
	"github.com/grafana/grafana/pkg/services/libraryelements"
	"github.com/grafana/grafana/pkg/services/librarypanels"
	"github.com/grafana/grafana/pkg/services/live"
	"github.com/grafana/grafana/pkg/services/live/pushhttp"
	"github.com/grafana/grafana/pkg/services/login"
	"github.com/grafana/grafana/pkg/services/login/authinfoservice"
	"github.com/grafana/grafana/pkg/services/ngalert"
	"github.com/grafana/grafana/pkg/services/provisioning"
	"github.com/grafana/grafana/pkg/services/query"
	"github.com/grafana/grafana/pkg/services/quota"
	"github.com/grafana/grafana/pkg/services/rendering"
	"github.com/grafana/grafana/pkg/services/schemaloader"
	"github.com/grafana/grafana/pkg/services/search"
	"github.com/grafana/grafana/pkg/services/searchusers"
	"github.com/grafana/grafana/pkg/services/secrets"
	"github.com/grafana/grafana/pkg/services/serviceaccounts"
	"github.com/grafana/grafana/pkg/services/shorturls"
	"github.com/grafana/grafana/pkg/services/sqlstore"
	"github.com/grafana/grafana/pkg/services/teamguardian"
	"github.com/grafana/grafana/pkg/services/thumbs"
	"github.com/grafana/grafana/pkg/services/updatechecker"
	"github.com/grafana/grafana/pkg/setting"
	"github.com/grafana/grafana/pkg/util/errutil"
	"github.com/grafana/grafana/pkg/web"
	"github.com/prometheus/client_golang/prometheus"
	"github.com/prometheus/client_golang/prometheus/promhttp"
)

type HTTPServer struct {
	log              log.Logger
	web              *web.Mux
	context          context.Context
	httpSrv          *http.Server
	middlewares      []web.Handler
	namedMiddlewares []routing.RegisterNamedMiddleware

<<<<<<< HEAD
	PluginContextProvider        *plugincontext.Provider
	RouteRegister                routing.RouteRegister
	Bus                          bus.Bus
	RenderService                rendering.Service
	Cfg                          *setting.Cfg
	SettingsProvider             setting.Provider
	HooksService                 *hooks.HooksService
	CacheService                 *localcache.CacheService
	DataSourceCache              datasources.CacheService
	AuthTokenService             models.UserTokenService
	QuotaService                 *quota.QuotaService
	RemoteCacheService           *remotecache.RemoteCache
	ProvisioningService          provisioning.ProvisioningService
	Login                        login.Service
	License                      models.Licensing
	AccessControl                accesscontrol.AccessControl
	DataProxy                    *datasourceproxy.DataSourceProxyService
	PluginRequestValidator       models.PluginRequestValidator
	pluginClient                 plugins.Client
	pluginStore                  plugins.Store
	pluginDashboardManager       plugins.PluginDashboardManager
	pluginStaticRouteResolver    plugins.StaticRouteResolver
	pluginErrorResolver          plugins.ErrorResolver
	SearchService                *search.SearchService
	ShortURLService              shorturls.Service
	Live                         *live.GrafanaLive
	LivePushGateway              *pushhttp.Gateway
	ThumbService                 thumbs.Service
	ContextHandler               *contexthandler.ContextHandler
	SQLStore                     *sqlstore.SQLStore
	AlertEngine                  *alerting.AlertEngine
	LoadSchemaService            *schemaloader.SchemaLoaderService
	AlertNG                      *ngalert.AlertNG
	LibraryPanelService          librarypanels.Service
	LibraryElementService        libraryelements.Service
	SocialService                social.Service
	Listener                     net.Listener
	EncryptionService            encryption.Internal
	SecretsService               secrets.Service
	DataSourcesService           *datasources.Service
	cleanUpService               *cleanup.CleanUpService
	tracer                       tracing.Tracer
	updateChecker                *updatechecker.Service
	searchUsersService           searchusers.Service
	teamGuardian                 teamguardian.TeamGuardian
	queryDataService             *query.Service
	serviceAccountsService       serviceaccounts.Service
	TeamPermissionsService       *resourcepermissions.Service
	dashboardService             dashboards.DashboardService
	dashboardProvisioningService dashboards.DashboardProvisioningService
	folderService                dashboards.FolderService
=======
	PluginContextProvider     *plugincontext.Provider
	RouteRegister             routing.RouteRegister
	Bus                       bus.Bus
	RenderService             rendering.Service
	Cfg                       *setting.Cfg
	Features                  *featuremgmt.FeatureManager
	SettingsProvider          setting.Provider
	HooksService              *hooks.HooksService
	CacheService              *localcache.CacheService
	DataSourceCache           datasources.CacheService
	AuthTokenService          models.UserTokenService
	QuotaService              *quota.QuotaService
	RemoteCacheService        *remotecache.RemoteCache
	ProvisioningService       provisioning.ProvisioningService
	Login                     login.Service
	License                   models.Licensing
	AccessControl             accesscontrol.AccessControl
	DataProxy                 *datasourceproxy.DataSourceProxyService
	PluginRequestValidator    models.PluginRequestValidator
	pluginClient              plugins.Client
	pluginStore               plugins.Store
	pluginDashboardManager    plugins.PluginDashboardManager
	pluginStaticRouteResolver plugins.StaticRouteResolver
	pluginErrorResolver       plugins.ErrorResolver
	SearchService             *search.SearchService
	ShortURLService           shorturls.Service
	Live                      *live.GrafanaLive
	LivePushGateway           *pushhttp.Gateway
	ThumbService              thumbs.Service
	ContextHandler            *contexthandler.ContextHandler
	SQLStore                  *sqlstore.SQLStore
	AlertEngine               *alerting.AlertEngine
	LoadSchemaService         *schemaloader.SchemaLoaderService
	AlertNG                   *ngalert.AlertNG
	LibraryPanelService       librarypanels.Service
	LibraryElementService     libraryelements.Service
	SocialService             social.Service
	Listener                  net.Listener
	EncryptionService         encryption.Internal
	SecretsService            secrets.Service
	DataSourcesService        *datasources.Service
	cleanUpService            *cleanup.CleanUpService
	tracer                    tracing.Tracer
	updateChecker             *updatechecker.Service
	searchUsersService        searchusers.Service
	teamGuardian              teamguardian.TeamGuardian
	queryDataService          *query.Service
	serviceAccountsService    serviceaccounts.Service
	authInfoService           authinfoservice.Service
	TeamPermissionsService    *resourcepermissions.Service
>>>>>>> 82892331
}

type ServerOptions struct {
	Listener net.Listener
}

func ProvideHTTPServer(opts ServerOptions, cfg *setting.Cfg, routeRegister routing.RouteRegister, bus bus.Bus,
	renderService rendering.Service, licensing models.Licensing, hooksService *hooks.HooksService,
	cacheService *localcache.CacheService, sqlStore *sqlstore.SQLStore, alertEngine *alerting.AlertEngine,
	pluginRequestValidator models.PluginRequestValidator, pluginStaticRouteResolver plugins.StaticRouteResolver,
	pluginDashboardManager plugins.PluginDashboardManager, pluginStore plugins.Store, pluginClient plugins.Client,
	pluginErrorResolver plugins.ErrorResolver, settingsProvider setting.Provider,
	dataSourceCache datasources.CacheService, userTokenService models.UserTokenService,
	cleanUpService *cleanup.CleanUpService, shortURLService shorturls.Service, thumbService thumbs.Service,
	remoteCache *remotecache.RemoteCache, provisioningService provisioning.ProvisioningService,
	loginService login.Service, accessControl accesscontrol.AccessControl,
	dataSourceProxy *datasourceproxy.DataSourceProxyService, searchService *search.SearchService,
	live *live.GrafanaLive, livePushGateway *pushhttp.Gateway, plugCtxProvider *plugincontext.Provider,
	contextHandler *contexthandler.ContextHandler, features *featuremgmt.FeatureManager,
	schemaService *schemaloader.SchemaLoaderService, alertNG *ngalert.AlertNG,
	libraryPanelService librarypanels.Service, libraryElementService libraryelements.Service,
	quotaService *quota.QuotaService, socialService social.Service, tracer tracing.Tracer,
	encryptionService encryption.Internal, updateChecker *updatechecker.Service, searchUsersService searchusers.Service,
	dataSourcesService *datasources.Service, secretsService secrets.Service, queryDataService *query.Service,
	teamGuardian teamguardian.TeamGuardian, serviceaccountsService serviceaccounts.Service,
<<<<<<< HEAD
	dashboardService dashboards.DashboardService, dashboardProvisioningService dashboards.DashboardProvisioningService,
	folderService dashboards.FolderService, resourcePermissionServices *resourceservices.ResourceServices) (*HTTPServer, error) {
=======
	authInfoService authinfoservice.Service, resourcePermissionServices *resourceservices.ResourceServices) (*HTTPServer, error) {
>>>>>>> 82892331
	web.Env = cfg.Env
	m := web.New()

	hs := &HTTPServer{
<<<<<<< HEAD
		Cfg:                          cfg,
		RouteRegister:                routeRegister,
		Bus:                          bus,
		RenderService:                renderService,
		License:                      licensing,
		HooksService:                 hooksService,
		CacheService:                 cacheService,
		SQLStore:                     sqlStore,
		AlertEngine:                  alertEngine,
		PluginRequestValidator:       pluginRequestValidator,
		pluginClient:                 pluginClient,
		pluginStore:                  pluginStore,
		pluginStaticRouteResolver:    pluginStaticRouteResolver,
		pluginDashboardManager:       pluginDashboardManager,
		pluginErrorResolver:          pluginErrorResolver,
		updateChecker:                updateChecker,
		SettingsProvider:             settingsProvider,
		DataSourceCache:              dataSourceCache,
		AuthTokenService:             userTokenService,
		cleanUpService:               cleanUpService,
		ShortURLService:              shortURLService,
		ThumbService:                 thumbService,
		RemoteCacheService:           remoteCache,
		ProvisioningService:          provisioningService,
		Login:                        loginService,
		AccessControl:                accessControl,
		DataProxy:                    dataSourceProxy,
		SearchService:                searchService,
		Live:                         live,
		LivePushGateway:              livePushGateway,
		PluginContextProvider:        plugCtxProvider,
		ContextHandler:               contextHandler,
		LoadSchemaService:            schemaService,
		AlertNG:                      alertNG,
		LibraryPanelService:          libraryPanelService,
		LibraryElementService:        libraryElementService,
		QuotaService:                 quotaService,
		tracer:                       tracer,
		log:                          log.New("http.server"),
		web:                          m,
		Listener:                     opts.Listener,
		SocialService:                socialService,
		EncryptionService:            encryptionService,
		SecretsService:               secretsService,
		DataSourcesService:           dataSourcesService,
		searchUsersService:           searchUsersService,
		teamGuardian:                 teamGuardian,
		queryDataService:             queryDataService,
		serviceAccountsService:       serviceaccountsService,
		dashboardService:             dashboardService,
		dashboardProvisioningService: dashboardProvisioningService,
		folderService:                folderService,
		TeamPermissionsService:       resourcePermissionServices.GetTeamService(),
=======
		Cfg:                       cfg,
		RouteRegister:             routeRegister,
		Bus:                       bus,
		RenderService:             renderService,
		License:                   licensing,
		HooksService:              hooksService,
		CacheService:              cacheService,
		SQLStore:                  sqlStore,
		AlertEngine:               alertEngine,
		PluginRequestValidator:    pluginRequestValidator,
		pluginClient:              pluginClient,
		pluginStore:               pluginStore,
		pluginStaticRouteResolver: pluginStaticRouteResolver,
		pluginDashboardManager:    pluginDashboardManager,
		pluginErrorResolver:       pluginErrorResolver,
		updateChecker:             updateChecker,
		SettingsProvider:          settingsProvider,
		DataSourceCache:           dataSourceCache,
		AuthTokenService:          userTokenService,
		cleanUpService:            cleanUpService,
		ShortURLService:           shortURLService,
		Features:                  features,
		ThumbService:              thumbService,
		RemoteCacheService:        remoteCache,
		ProvisioningService:       provisioningService,
		Login:                     loginService,
		AccessControl:             accessControl,
		DataProxy:                 dataSourceProxy,
		SearchService:             searchService,
		Live:                      live,
		LivePushGateway:           livePushGateway,
		PluginContextProvider:     plugCtxProvider,
		ContextHandler:            contextHandler,
		LoadSchemaService:         schemaService,
		AlertNG:                   alertNG,
		LibraryPanelService:       libraryPanelService,
		LibraryElementService:     libraryElementService,
		QuotaService:              quotaService,
		tracer:                    tracer,
		log:                       log.New("http.server"),
		web:                       m,
		Listener:                  opts.Listener,
		SocialService:             socialService,
		EncryptionService:         encryptionService,
		SecretsService:            secretsService,
		DataSourcesService:        dataSourcesService,
		searchUsersService:        searchUsersService,
		teamGuardian:              teamGuardian,
		queryDataService:          queryDataService,
		serviceAccountsService:    serviceaccountsService,
		authInfoService:           authInfoService,
		TeamPermissionsService:    resourcePermissionServices.GetTeamService(),
>>>>>>> 82892331
	}
	if hs.Listener != nil {
		hs.log.Debug("Using provided listener")
	}
	hs.registerRoutes()

	if err := hs.declareFixedRoles(); err != nil {
		return nil, err
	}
	return hs, nil
}

func (hs *HTTPServer) AddMiddleware(middleware web.Handler) {
	hs.middlewares = append(hs.middlewares, middleware)
}

func (hs *HTTPServer) AddNamedMiddleware(middleware routing.RegisterNamedMiddleware) {
	hs.namedMiddlewares = append(hs.namedMiddlewares, middleware)
}

func (hs *HTTPServer) Run(ctx context.Context) error {
	hs.context = ctx

	hs.applyRoutes()

	// Remove any square brackets enclosing IPv6 addresses, a format we support for backwards compatibility
	host := strings.TrimSuffix(strings.TrimPrefix(hs.Cfg.HTTPAddr, "["), "]")
	hs.httpSrv = &http.Server{
		Addr:        net.JoinHostPort(host, hs.Cfg.HTTPPort),
		Handler:     hs.web,
		ReadTimeout: hs.Cfg.ReadTimeout,
	}
	switch hs.Cfg.Protocol {
	case setting.HTTP2Scheme:
		if err := hs.configureHttp2(); err != nil {
			return err
		}
	case setting.HTTPSScheme:
		if err := hs.configureHttps(); err != nil {
			return err
		}
	default:
	}

	listener, err := hs.getListener()
	if err != nil {
		return err
	}

	hs.log.Info("HTTP Server Listen", "address", listener.Addr().String(), "protocol",
		hs.Cfg.Protocol, "subUrl", hs.Cfg.AppSubURL, "socket", hs.Cfg.SocketPath)

	var wg sync.WaitGroup
	wg.Add(1)

	// handle http shutdown on server context done
	go func() {
		defer wg.Done()

		<-ctx.Done()
		if err := hs.httpSrv.Shutdown(context.Background()); err != nil {
			hs.log.Error("Failed to shutdown server", "error", err)
		}
	}()

	switch hs.Cfg.Protocol {
	case setting.HTTPScheme, setting.SocketScheme:
		if err := hs.httpSrv.Serve(listener); err != nil {
			if errors.Is(err, http.ErrServerClosed) {
				hs.log.Debug("server was shutdown gracefully")
				return nil
			}
			return err
		}
	case setting.HTTP2Scheme, setting.HTTPSScheme:
		if err := hs.httpSrv.ServeTLS(listener, hs.Cfg.CertFile, hs.Cfg.KeyFile); err != nil {
			if errors.Is(err, http.ErrServerClosed) {
				hs.log.Debug("server was shutdown gracefully")
				return nil
			}
			return err
		}
	default:
		panic(fmt.Sprintf("Unhandled protocol %q", hs.Cfg.Protocol))
	}

	wg.Wait()

	return nil
}

func (hs *HTTPServer) getListener() (net.Listener, error) {
	if hs.Listener != nil {
		return hs.Listener, nil
	}

	switch hs.Cfg.Protocol {
	case setting.HTTPScheme, setting.HTTPSScheme, setting.HTTP2Scheme:
		listener, err := net.Listen("tcp", hs.httpSrv.Addr)
		if err != nil {
			return nil, errutil.Wrapf(err, "failed to open listener on address %s", hs.httpSrv.Addr)
		}
		return listener, nil
	case setting.SocketScheme:
		listener, err := net.ListenUnix("unix", &net.UnixAddr{Name: hs.Cfg.SocketPath, Net: "unix"})
		if err != nil {
			return nil, errutil.Wrapf(err, "failed to open listener for socket %s", hs.Cfg.SocketPath)
		}

		// Make socket writable by group
		// nolint:gosec
		if err := os.Chmod(hs.Cfg.SocketPath, 0660); err != nil {
			return nil, errutil.Wrapf(err, "failed to change socket permissions")
		}

		return listener, nil
	default:
		hs.log.Error("Invalid protocol", "protocol", hs.Cfg.Protocol)
		return nil, fmt.Errorf("invalid protocol %q", hs.Cfg.Protocol)
	}
}

func (hs *HTTPServer) configureHttps() error {
	if hs.Cfg.CertFile == "" {
		return fmt.Errorf("cert_file cannot be empty when using HTTPS")
	}

	if hs.Cfg.KeyFile == "" {
		return fmt.Errorf("cert_key cannot be empty when using HTTPS")
	}

	if _, err := os.Stat(hs.Cfg.CertFile); os.IsNotExist(err) {
		return fmt.Errorf(`cannot find SSL cert_file at %q`, hs.Cfg.CertFile)
	}

	if _, err := os.Stat(hs.Cfg.KeyFile); os.IsNotExist(err) {
		return fmt.Errorf(`cannot find SSL key_file at %q`, hs.Cfg.KeyFile)
	}

	tlsCfg := &tls.Config{
		MinVersion:               tls.VersionTLS12,
		PreferServerCipherSuites: true,
		CipherSuites: []uint16{
			tls.TLS_ECDHE_ECDSA_WITH_AES_128_GCM_SHA256,
			tls.TLS_ECDHE_RSA_WITH_AES_128_GCM_SHA256,
			tls.TLS_ECDHE_ECDSA_WITH_AES_256_GCM_SHA384,
			tls.TLS_ECDHE_RSA_WITH_AES_256_GCM_SHA384,
			tls.TLS_ECDHE_RSA_WITH_AES_128_CBC_SHA,
			tls.TLS_ECDHE_ECDSA_WITH_AES_256_CBC_SHA,
			tls.TLS_ECDHE_RSA_WITH_AES_256_CBC_SHA,
			tls.TLS_RSA_WITH_AES_128_GCM_SHA256,
			tls.TLS_RSA_WITH_AES_256_GCM_SHA384,
			tls.TLS_RSA_WITH_AES_128_CBC_SHA,
			tls.TLS_RSA_WITH_AES_256_CBC_SHA,
		},
	}

	hs.httpSrv.TLSConfig = tlsCfg
	hs.httpSrv.TLSNextProto = make(map[string]func(*http.Server, *tls.Conn, http.Handler))

	return nil
}

func (hs *HTTPServer) configureHttp2() error {
	if hs.Cfg.CertFile == "" {
		return fmt.Errorf("cert_file cannot be empty when using HTTP2")
	}

	if hs.Cfg.KeyFile == "" {
		return fmt.Errorf("cert_key cannot be empty when using HTTP2")
	}

	if _, err := os.Stat(hs.Cfg.CertFile); os.IsNotExist(err) {
		return fmt.Errorf(`cannot find SSL cert_file at %q`, hs.Cfg.CertFile)
	}

	if _, err := os.Stat(hs.Cfg.KeyFile); os.IsNotExist(err) {
		return fmt.Errorf(`cannot find SSL key_file at %q`, hs.Cfg.KeyFile)
	}

	tlsCfg := &tls.Config{
		MinVersion:               tls.VersionTLS12,
		PreferServerCipherSuites: true,
		CipherSuites: []uint16{
			tls.TLS_CHACHA20_POLY1305_SHA256,
			tls.TLS_AES_128_GCM_SHA256,
			tls.TLS_AES_256_GCM_SHA384,
			tls.TLS_ECDHE_ECDSA_WITH_AES_128_GCM_SHA256,
			tls.TLS_ECDHE_RSA_WITH_AES_128_GCM_SHA256,
			tls.TLS_ECDHE_ECDSA_WITH_AES_256_GCM_SHA384,
			tls.TLS_ECDHE_RSA_WITH_AES_256_GCM_SHA384,
			tls.TLS_ECDHE_ECDSA_WITH_CHACHA20_POLY1305,
			tls.TLS_ECDHE_RSA_WITH_CHACHA20_POLY1305,
		},
		NextProtos: []string{"h2", "http/1.1"},
	}

	hs.httpSrv.TLSConfig = tlsCfg

	return nil
}

func (hs *HTTPServer) applyRoutes() {
	// start with middlewares & static routes
	hs.addMiddlewaresAndStaticRoutes()
	// then add view routes & api routes
	hs.RouteRegister.Register(hs.web, hs.namedMiddlewares...)
	// then custom app proxy routes
	hs.initAppPluginRoutes(hs.web)
	// lastly not found route
	hs.web.NotFound(middleware.ReqSignedIn, hs.NotFoundHandler)
}

func (hs *HTTPServer) addMiddlewaresAndStaticRoutes() {
	m := hs.web

	m.Use(middleware.RequestTracing(hs.tracer))

	m.Use(middleware.Logger(hs.Cfg))

	if hs.Cfg.EnableGzip {
		m.UseMiddleware(middleware.Gziper())
	}

	m.Use(middleware.Recovery(hs.Cfg))

	hs.mapStatic(m, hs.Cfg.StaticRootPath, "build", "public/build")
	hs.mapStatic(m, hs.Cfg.StaticRootPath, "", "public")
	hs.mapStatic(m, hs.Cfg.StaticRootPath, "robots.txt", "robots.txt")

	if hs.Cfg.ImageUploadProvider == "local" {
		hs.mapStatic(m, hs.Cfg.ImagesDir, "", "/public/img/attachments")
	}

	m.Use(middleware.AddDefaultResponseHeaders(hs.Cfg))

	if hs.Cfg.ServeFromSubPath && hs.Cfg.AppSubURL != "" {
		m.SetURLPrefix(hs.Cfg.AppSubURL)
	}

	m.UseMiddleware(web.Renderer(filepath.Join(hs.Cfg.StaticRootPath, "views"), "[[", "]]"))

	// These endpoints are used for monitoring the Grafana instance
	// and should not be redirected or rejected.
	m.Use(hs.healthzHandler)
	m.Use(hs.apiHealthHandler)
	m.Use(hs.metricsEndpoint)

	m.Use(hs.ContextHandler.Middleware)
	m.Use(middleware.OrgRedirect(hs.Cfg))
	m.Use(acmiddleware.LoadPermissionsMiddleware(hs.AccessControl))

	// needs to be after context handler
	if hs.Cfg.EnforceDomain {
		m.Use(middleware.ValidateHostHeader(hs.Cfg))
	}

	m.Use(middleware.HandleNoCacheHeader)
	m.UseMiddleware(middleware.AddCSPHeader(hs.Cfg, hs.log))

	for _, mw := range hs.middlewares {
		m.Use(mw)
	}
}

func (hs *HTTPServer) metricsEndpoint(ctx *web.Context) {
	if !hs.Cfg.MetricsEndpointEnabled {
		return
	}

	if ctx.Req.Method != http.MethodGet || ctx.Req.URL.Path != "/metrics" {
		return
	}

	if hs.metricsEndpointBasicAuthEnabled() && !BasicAuthenticatedRequest(ctx.Req, hs.Cfg.MetricsEndpointBasicAuthUsername, hs.Cfg.MetricsEndpointBasicAuthPassword) {
		ctx.Resp.WriteHeader(http.StatusUnauthorized)
		return
	}

	promhttp.
		HandlerFor(prometheus.DefaultGatherer, promhttp.HandlerOpts{EnableOpenMetrics: true}).
		ServeHTTP(ctx.Resp, ctx.Req)
}

// healthzHandler always return 200 - Ok if Grafana's web server is running
func (hs *HTTPServer) healthzHandler(ctx *web.Context) {
	notHeadOrGet := ctx.Req.Method != http.MethodGet && ctx.Req.Method != http.MethodHead
	if notHeadOrGet || ctx.Req.URL.Path != "/healthz" {
		return
	}

	ctx.Resp.WriteHeader(200)
	_, err := ctx.Resp.Write([]byte("Ok"))
	if err != nil {
		hs.log.Error("could not write to response", "err", err)
	}
}

// apiHealthHandler will return ok if Grafana's web server is running and it
// can access the database. If the database cannot be accessed it will return
// http status code 503.
func (hs *HTTPServer) apiHealthHandler(ctx *web.Context) {
	notHeadOrGet := ctx.Req.Method != http.MethodGet && ctx.Req.Method != http.MethodHead
	if notHeadOrGet || ctx.Req.URL.Path != "/api/health" {
		return
	}

	data := simplejson.New()
	data.Set("database", "ok")
	if !hs.Cfg.AnonymousHideVersion {
		data.Set("version", hs.Cfg.BuildVersion)
		data.Set("commit", hs.Cfg.BuildCommit)
	}

	if !hs.databaseHealthy(ctx.Req.Context()) {
		data.Set("database", "failing")
		ctx.Resp.Header().Set("Content-Type", "application/json; charset=UTF-8")
		ctx.Resp.WriteHeader(503)
	} else {
		ctx.Resp.Header().Set("Content-Type", "application/json; charset=UTF-8")
		ctx.Resp.WriteHeader(200)
	}

	dataBytes, err := data.EncodePretty()
	if err != nil {
		hs.log.Error("Failed to encode data", "err", err)
		return
	}

	if _, err := ctx.Resp.Write(dataBytes); err != nil {
		hs.log.Error("Failed to write to response", "err", err)
	}
}

func (hs *HTTPServer) mapStatic(m *web.Mux, rootDir string, dir string, prefix string) {
	headers := func(c *web.Context) {
		c.Resp.Header().Set("Cache-Control", "public, max-age=3600")
	}

	if prefix == "public/build" {
		headers = func(c *web.Context) {
			c.Resp.Header().Set("Cache-Control", "public, max-age=31536000")
		}
	}

	if hs.Cfg.Env == setting.Dev {
		headers = func(c *web.Context) {
			c.Resp.Header().Set("Cache-Control", "max-age=0, must-revalidate, no-cache")
		}
	}

	m.Use(httpstatic.Static(
		path.Join(rootDir, dir),
		httpstatic.StaticOptions{
			SkipLogging: true,
			Prefix:      prefix,
			AddHeaders:  headers,
		},
	))
}

func (hs *HTTPServer) metricsEndpointBasicAuthEnabled() bool {
	return hs.Cfg.MetricsEndpointBasicAuthUsername != "" && hs.Cfg.MetricsEndpointBasicAuthPassword != ""
}<|MERGE_RESOLUTION|>--- conflicted
+++ resolved
@@ -75,12 +75,12 @@
 	middlewares      []web.Handler
 	namedMiddlewares []routing.RegisterNamedMiddleware
 
-<<<<<<< HEAD
 	PluginContextProvider        *plugincontext.Provider
 	RouteRegister                routing.RouteRegister
 	Bus                          bus.Bus
 	RenderService                rendering.Service
 	Cfg                          *setting.Cfg
+	Features                     *featuremgmt.FeatureManager
 	SettingsProvider             setting.Provider
 	HooksService                 *hooks.HooksService
 	CacheService                 *localcache.CacheService
@@ -123,62 +123,11 @@
 	teamGuardian                 teamguardian.TeamGuardian
 	queryDataService             *query.Service
 	serviceAccountsService       serviceaccounts.Service
+	authInfoService              authinfoservice.Service
 	TeamPermissionsService       *resourcepermissions.Service
 	dashboardService             dashboards.DashboardService
 	dashboardProvisioningService dashboards.DashboardProvisioningService
 	folderService                dashboards.FolderService
-=======
-	PluginContextProvider     *plugincontext.Provider
-	RouteRegister             routing.RouteRegister
-	Bus                       bus.Bus
-	RenderService             rendering.Service
-	Cfg                       *setting.Cfg
-	Features                  *featuremgmt.FeatureManager
-	SettingsProvider          setting.Provider
-	HooksService              *hooks.HooksService
-	CacheService              *localcache.CacheService
-	DataSourceCache           datasources.CacheService
-	AuthTokenService          models.UserTokenService
-	QuotaService              *quota.QuotaService
-	RemoteCacheService        *remotecache.RemoteCache
-	ProvisioningService       provisioning.ProvisioningService
-	Login                     login.Service
-	License                   models.Licensing
-	AccessControl             accesscontrol.AccessControl
-	DataProxy                 *datasourceproxy.DataSourceProxyService
-	PluginRequestValidator    models.PluginRequestValidator
-	pluginClient              plugins.Client
-	pluginStore               plugins.Store
-	pluginDashboardManager    plugins.PluginDashboardManager
-	pluginStaticRouteResolver plugins.StaticRouteResolver
-	pluginErrorResolver       plugins.ErrorResolver
-	SearchService             *search.SearchService
-	ShortURLService           shorturls.Service
-	Live                      *live.GrafanaLive
-	LivePushGateway           *pushhttp.Gateway
-	ThumbService              thumbs.Service
-	ContextHandler            *contexthandler.ContextHandler
-	SQLStore                  *sqlstore.SQLStore
-	AlertEngine               *alerting.AlertEngine
-	LoadSchemaService         *schemaloader.SchemaLoaderService
-	AlertNG                   *ngalert.AlertNG
-	LibraryPanelService       librarypanels.Service
-	LibraryElementService     libraryelements.Service
-	SocialService             social.Service
-	Listener                  net.Listener
-	EncryptionService         encryption.Internal
-	SecretsService            secrets.Service
-	DataSourcesService        *datasources.Service
-	cleanUpService            *cleanup.CleanUpService
-	tracer                    tracing.Tracer
-	updateChecker             *updatechecker.Service
-	searchUsersService        searchusers.Service
-	teamGuardian              teamguardian.TeamGuardian
-	queryDataService          *query.Service
-	serviceAccountsService    serviceaccounts.Service
-	authInfoService           authinfoservice.Service
-	TeamPermissionsService    *resourcepermissions.Service
->>>>>>> 82892331
 }
 
 type ServerOptions struct {
@@ -204,17 +153,13 @@
 	encryptionService encryption.Internal, updateChecker *updatechecker.Service, searchUsersService searchusers.Service,
 	dataSourcesService *datasources.Service, secretsService secrets.Service, queryDataService *query.Service,
 	teamGuardian teamguardian.TeamGuardian, serviceaccountsService serviceaccounts.Service,
-<<<<<<< HEAD
 	dashboardService dashboards.DashboardService, dashboardProvisioningService dashboards.DashboardProvisioningService,
-	folderService dashboards.FolderService, resourcePermissionServices *resourceservices.ResourceServices) (*HTTPServer, error) {
-=======
-	authInfoService authinfoservice.Service, resourcePermissionServices *resourceservices.ResourceServices) (*HTTPServer, error) {
->>>>>>> 82892331
+	folderService dashboards.FolderService, authInfoService authinfoservice.Service,
+	resourcePermissionServices *resourceservices.ResourceServices) (*HTTPServer, error) {
 	web.Env = cfg.Env
 	m := web.New()
 
 	hs := &HTTPServer{
-<<<<<<< HEAD
 		Cfg:                          cfg,
 		RouteRegister:                routeRegister,
 		Bus:                          bus,
@@ -236,6 +181,7 @@
 		AuthTokenService:             userTokenService,
 		cleanUpService:               cleanUpService,
 		ShortURLService:              shortURLService,
+		Features:                     features,
 		ThumbService:                 thumbService,
 		RemoteCacheService:           remoteCache,
 		ProvisioningService:          provisioningService,
@@ -264,64 +210,11 @@
 		teamGuardian:                 teamGuardian,
 		queryDataService:             queryDataService,
 		serviceAccountsService:       serviceaccountsService,
+		authInfoService:              authInfoService,
+		TeamPermissionsService:       resourcePermissionServices.GetTeamService(),
 		dashboardService:             dashboardService,
 		dashboardProvisioningService: dashboardProvisioningService,
 		folderService:                folderService,
-		TeamPermissionsService:       resourcePermissionServices.GetTeamService(),
-=======
-		Cfg:                       cfg,
-		RouteRegister:             routeRegister,
-		Bus:                       bus,
-		RenderService:             renderService,
-		License:                   licensing,
-		HooksService:              hooksService,
-		CacheService:              cacheService,
-		SQLStore:                  sqlStore,
-		AlertEngine:               alertEngine,
-		PluginRequestValidator:    pluginRequestValidator,
-		pluginClient:              pluginClient,
-		pluginStore:               pluginStore,
-		pluginStaticRouteResolver: pluginStaticRouteResolver,
-		pluginDashboardManager:    pluginDashboardManager,
-		pluginErrorResolver:       pluginErrorResolver,
-		updateChecker:             updateChecker,
-		SettingsProvider:          settingsProvider,
-		DataSourceCache:           dataSourceCache,
-		AuthTokenService:          userTokenService,
-		cleanUpService:            cleanUpService,
-		ShortURLService:           shortURLService,
-		Features:                  features,
-		ThumbService:              thumbService,
-		RemoteCacheService:        remoteCache,
-		ProvisioningService:       provisioningService,
-		Login:                     loginService,
-		AccessControl:             accessControl,
-		DataProxy:                 dataSourceProxy,
-		SearchService:             searchService,
-		Live:                      live,
-		LivePushGateway:           livePushGateway,
-		PluginContextProvider:     plugCtxProvider,
-		ContextHandler:            contextHandler,
-		LoadSchemaService:         schemaService,
-		AlertNG:                   alertNG,
-		LibraryPanelService:       libraryPanelService,
-		LibraryElementService:     libraryElementService,
-		QuotaService:              quotaService,
-		tracer:                    tracer,
-		log:                       log.New("http.server"),
-		web:                       m,
-		Listener:                  opts.Listener,
-		SocialService:             socialService,
-		EncryptionService:         encryptionService,
-		SecretsService:            secretsService,
-		DataSourcesService:        dataSourcesService,
-		searchUsersService:        searchUsersService,
-		teamGuardian:              teamGuardian,
-		queryDataService:          queryDataService,
-		serviceAccountsService:    serviceaccountsService,
-		authInfoService:           authInfoService,
-		TeamPermissionsService:    resourcePermissionServices.GetTeamService(),
->>>>>>> 82892331
 	}
 	if hs.Listener != nil {
 		hs.log.Debug("Using provided listener")
